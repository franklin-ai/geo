--- conflicted
+++ resolved
@@ -1,17 +1,17 @@
 # Changes
 
-<<<<<<< HEAD
-## 0.20.1
-
-* FIX: update to proper minimum geo-types version
-=======
+
 ## Unreleased
 
 * Remove unneded reference for `*MapCoords*` closure parameter.
   * <https://github.com/georust/geo/pull/810>
 * BREAKING: Bump proj dependency to 0.26 which uses proj lib 9.0
   * <https://github.com/georust/geo/pull/813>
->>>>>>> 12666519
+
+## 0.20.1
+
+* FIX: update to proper minimum geo-types version
+  * <https://github.com/georust/geo/pull/815>
 
 ## 0.20.0
 
