# Changes

## Unreleased

* BREAKING: Make `Rect::to_lines` return lines in winding order for `Rect::to_polygon`.
  * <https://github.com/georust/geo/pull/757>
* Note: All crates have been migrated to Rust 2021 edition. The MSRV when installing the latest dependencies has increased to 1.56.
  * <https://github.com/georust/geo/pull/741>
* Macros `coord!`, `point!`, `line_string!`, and `polygon!` now support trailing commas such as `coord! { x: 181.2, y: 51.79, }`
  * <https://github.com/georust/geo/pull/752>
<<<<<<< HEAD
* Internal cleanup: Explicitly declare `use-rstar_0_8` and `use-rstar_0_9` features to be explicit which rstar version is being used. For backward compatibility, the `use-rstar` feature will still enable `use-rstar_0_8`.
  * <https://github.com/georust/geo/pull/759>
=======
* Add missing size_hint() method for point and coordinate iterators on LineString
  * <https://github.com/georust/geo/issues/762>
* Add ExactsizeIterator impl for Points iterator on LineString
  * <https://github.com/georust/geo/pull/767>
>>>>>>> ec903db9

## 0.7.3

* DEPRECATION: Deprecate `Point::lng`, `Point::lat`, `Point::set_lng` and `Point::set_lat`
  * <https://github.com/georust/geo/pull/711>
* Support `rstar` version `0.9` in feature `use-rstar_0_9`
  * <https://github.com/georust/geo/pull/682>
* `Geometry` and `GeometryCollection` now support serde.
  * <https://github.com/georust/geo/pull/704>
* Add `Coordinate` iterators to LineString, regularise its iterator methods, and refactor its docs
  * <https://github.com/georust/geo/pull/705>
* Add +=, -=, \*=, and /= for Point
  * <https://github.com/georust/geo/pull/715>
* Note: The MSRV when installing the latest dependencies has increased to 1.55
  * <https://github.com/georust/geo/pull/726>

## 0.7.2

* Implement `RelativeEq` and `AbsDiffEq` for fuzzy comparison of remaining Geometry Types
  * <https://github.com/georust/geo/pull/628>
* Implement `From<Line>` for `LineString`
  * <https://github.com/georust/geo/pull/634>
* Add optional `arbitrary` feature for integration with the [arbitrary](https://github.com/rust-fuzz/arbitrary) crate
  * <https://github.com/georust/geo/pull/622>

## 0.7.1

* Implement `Default` on `Coordinate` and `Point` structs (defaults to `(x: 0, y: 0)`)
  * <https://github.com/georust/geo/pull/616>
* Add specific details about conversion failures in the newly public `geo_types::Error`
  * <https://github.com/georust/geo/pull/614>

## 0.7.0

* BREAKING: `geo_types::CoordinateType` now extends Debug and has been deprecated in favor of `geo_types::CoordNum` and `geo_types::CoordFloat`
  * <https://github.com/georust/geo/pull/563>
* BREAKING: Introduce `use-rstar` feature rather than `rstar` so that `approx` dependency can be optional
  * <https://github.com/georust/geo/pull/567>
* Implement `approx::{RelativeEq, AbsDiffEq}` for geo-types when using the `approx` feature
  * <https://github.com/georust/geo/pull/567>
* `geo_types::LineString::num_coords` has been deprecated in favor of `geo::algorithm::coords_iter::CoordsIter::coords_count`
  * <https://github.com/georust/geo/pull/563>

## 0.6.2

* Add `into_iter`, `iter` and `iter_mut` methods for `MultiPolygon`, `MultiPoint`, and `MultiLineString`
  * <https://github.com/georust/geo/pull/539>
* `Rect::new` automatically determines min/max points. Deprecates `Rect::try_new` which can no longer fail.
  * <https://github.com/georust/geo/pull/519>
* Add `MultiLineString::is_closed` method
  * <https://github.com/georust/geo/pull/523>

## 0.6.1

* Add documentation on semantics (based on OGC-SFA)
  * <https://github.com/georust/geo/pull/516>
* Add vector-space operations to `Coordinate` and `Point`
  * <https://github.com/georust/geo/pull/505>

## 0.6.0

* Remove `COORD_PRECISION` which was an arbitrary constant of 0.1m
  * <https://github.com/georust/geo/pull/462>
* Bump rstar version to 0.8.0
  * <https://github.com/georust/geo/pull/468>
* Add `Triangle` and `Rect` to `Geometry`
  * <https://github.com/georust/geo/pull/432>
* Introduce `Rect::try_new` constructor which does not panic
  * <https://github.com/georust/geo/pull/442>
* Add `Rect::center` method
  * <https://github.com/georust/geo/pull/450>
* Derive `Eq` for types when applicable
  * <https://github.com/georust/geo/pull/431>
  * <https://github.com/georust/geo/pull/435>
* Implement `From<Triangle> for Polygon`
  * <https://github.com/georust/geo/pull/433>

## 0.5.0

* Update Geometry enum with iterators and TryFrom impls for primitives
  * https://github.com/georust/geo/pull/410
* Make geo-types Rect fields private to force users to use constructor (breaking change)
  * <https://github.com/georust/geo/pull/374>
* Bump rstar dependency to 0.4
  * <https://github.com/georust/geo/pull/373>
* Fix link to `LineString` in docs
  * <https://github.com/georust/geo/pull/381>
* Fix typo in Rect docs about min/max positions.
  * <https://github.com/georust/geo/pull/385>
* Implement `Hash` for all types in `geo-types`
  * <https://github.com/georust/geo/pull/389>

## 0.4.3

* Introduce `point!`, `line_string!`, and `polygon!` macros.
  * <https://github.com/georust/geo/pull/352>
  * <https://github.com/georust/geo/pull/357>
* Add `Rect` constructor that enforces `min.{x,y} < max.{x,y}`
  * <https://github.com/georust/geo/pull/360>

## 0.4.2

* Add `Polygon::num_coords`
  * <https://github.com/georust/geo/pull/348>

## 0.4.1

* Add `Polygon::interiors_push` - Adds an interior ring to a `Polygon`
  * <https://github.com/georust/geo/pull/347>

## 0.4.0

* Rewrite `Polygon` structure to enforce closed `LineString` rings
  * <https://github.com/georust/geo/pull/337>
* Implement `Into<Geometry>` for `Line`
  * <https://github.com/georust/geo/pull/340>
* Implement `Index<usize>` for `LineString` to get the coordinate at that position
  * <https://github.com/georust/geo/pull/341>
* Bump `rstar` dependency
  * <https://github.com/georust/geo/pull/346>
* Ability to construct `MultiPolygon` from `Vec` of anything that implements `Into<Polygon>`
  * <https://github.com/georust/geo/pull/342>
* Add `new`, `is_empty`, `len` functions on `GeometryCollection`
  * <https://github.com/georust/geo/pull/339>
* Tweak `Geometry` method names slightly
  * <https://github.com/georust/geo/pull/343>
* Remove unnecessary references in function signatures
  * <https://github.com/georust/geo/pull/344>

## 0.3.0

* Replace the [spade](https://crates.io/crates/spade) crate with the [rstar](https://crates.io/crates/rstar) crate
  * <https://github.com/georust/geo/pull/314>
* Remove unnecessary algorithm trait bounds
  * <https://github.com/georust/geo/pull/320/>

## 0.2.2

* Fix misnamed `serde` feature flag.
  * <https://github.com/georust/geo/pull/316>
* Add `width` and `height` helpers on `Rect`.
  * <https://github.com/georust/geo/pull/317>

## 0.2.1

* Add `to_lines` method on a `Triangle`
  * <https://github.com/georust/geo/pull/313>

## 0.2.0

* Introduce `Line::{dx, dy, slope, determinant}` methods.
  * <https://github.com/georust/geo/pull/246>
* Remove unnecessary borrows in function params for `Copy` types.
  * <https://github.com/georust/geo/pull/265>
* Introduce `x_y` method on `Point` and `Coordinate`
  * <https://github.com/georust/geo/pull/277>
* Migrate `Line` and `LineString` to be a series of `Coordinates` (not `Points`).
  * <https://github.com/georust/geo/pull/244>
* Introduce Triangle geometry type.
  * <https://github.com/georust/geo/pull/285>
* Rename bounding ‘box’ to ‘rect’; move structure to geo-types.
  * <https://github.com/georust/geo/pull/295>


## 0.1.1

* Allow LineString creation from vec of two-element CoordinateType array
  * <https://github.com/georust/geo/pull/223>


## 0.1.0

* New crate with core types from `geo`
  * <https://github.com/georust/geo/pull/201><|MERGE_RESOLUTION|>--- conflicted
+++ resolved
@@ -8,15 +8,12 @@
   * <https://github.com/georust/geo/pull/741>
 * Macros `coord!`, `point!`, `line_string!`, and `polygon!` now support trailing commas such as `coord! { x: 181.2, y: 51.79, }`
   * <https://github.com/georust/geo/pull/752>
-<<<<<<< HEAD
 * Internal cleanup: Explicitly declare `use-rstar_0_8` and `use-rstar_0_9` features to be explicit which rstar version is being used. For backward compatibility, the `use-rstar` feature will still enable `use-rstar_0_8`.
   * <https://github.com/georust/geo/pull/759>
-=======
 * Add missing size_hint() method for point and coordinate iterators on LineString
   * <https://github.com/georust/geo/issues/762>
 * Add ExactsizeIterator impl for Points iterator on LineString
   * <https://github.com/georust/geo/pull/767>
->>>>>>> ec903db9
 
 ## 0.7.3
 
